--- conflicted
+++ resolved
@@ -268,11 +268,7 @@
   color: var(--color-success);
   text-align: left;
   font-family: var(--font-family-mono);
-<<<<<<< HEAD
-  font-size: var(--font-size-base);
-=======
   font-size: var(--font-size-lg);
->>>>>>> 69f912b1
   white-space: nowrap;
   padding-left: 0;
 }
